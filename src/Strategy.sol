// SPDX-License-Identifier: GPL-3.0
pragma solidity 0.8.18;

import {BaseTokenizedStrategy} from "@tokenized-strategy/BaseTokenizedStrategy.sol";

import {Math} from "@openzeppelin/contracts/utils/math/Math.sol";
import {ERC20} from "@openzeppelin/contracts/token/ERC20/ERC20.sol";
import {SafeERC20} from "@openzeppelin/contracts/token/ERC20/utils/SafeERC20.sol";
import {UniswapV3Swapper} from "@periphery/swappers/UniswapV3Swapper.sol";
import {IERC20Metadata} from "@openzeppelin/contracts/token/ERC20/extensions/IERC20Metadata.sol";

import {IAToken} from "./interfaces/Aave/V3/IAtoken.sol";
import {IPoolAddressesProvider} from "./interfaces/Aave/V3/IPoolAddressesProvider.sol";
import {IPool, DataTypesV3} from "./interfaces/Aave/V3/IPool.sol";
import {IPriceOracleGetter} from "./interfaces/Aave/V3/IPriceOracleGetter.sol";
import {IReserveInterestRateStrategy} from "./interfaces/Aave/V3/IReserveInterestRateStrategy.sol";
import {IProtocolDataProvider} from "./interfaces/Aave/V3/IProtocolDataProvider.sol";

import {IComet} from "./interfaces/Compound/IComet.sol";
import {ICometRewards} from "./interfaces/Compound/ICometRewards.sol";

// import "forge-std/console.sol";

contract Strategy is BaseTokenizedStrategy, UniswapV3Swapper {
    using SafeERC20 for ERC20;

    address public immutable borrowAsset;
    IAToken public immutable borrowAToken;
    IAToken public immutable aToken;
    IPool public immutable aaveLendingPool;
    IPriceOracleGetter public immutable aavePriceOracle;
    IProtocolDataProvider public immutable aaveProtocolDataProvider;
    /// @notice The interest rate strategy contract for the borrow asset.
    IReserveInterestRateStrategy public immutable supplyInterestRate;
    /// @notice The interest rate strategy contract for the borrow asset.
    IReserveInterestRateStrategy public immutable borrowInterestRate;
    IComet public immutable comet;
    ICometRewards public immutable cometRewards;
    uint256 public immutable cometBaseMantissa;
    uint256 public immutable cometBaseIndexScale;

    uint256 internal constant AAVE_PRICE_ORACLE_BASE = 1e8;
    uint256 internal constant RATE_MODE = 2; // 2 = Stable, 1 = Variable
    uint16 internal constant REF_CODE = 0; // 0 = No referral code
    uint256 internal constant LTV_MASK = 0xFFFFFFFFFFFFFFFFFFFFFFFFFFFFFFFFFFFFFFFFFFFFFFFFFFFFFFFFFFFF0000; // prettier-ignore
    uint256 internal constant MAX_BPS = 10_000;
    uint256 internal constant SECONDS_PER_DAY = 24 hours;
    uint256 internal constant SECONDS_PER_YEAR = 365 days;
    uint256 internal constant DAYS_PER_YEAR = 365;
    uint256 internal constant WAD = 1e18;
    uint256 internal constant WAD_RAY_RATIO = 1e9;
    // @todo think about changing to variable to allow setting by yChad
    address internal constant COMP_PRICE_FEED =
        0x2A8758b7257102461BC958279054e372C2b1bDE6; // https://data.chain.link/polygon/mainnet/crypto-usd/comp-usd

    /// @notice value in basis points(BPS) max value is 10_000
    uint256 public ltvTarget;
    uint256 public lowerLtv;
    uint256 public upperLtv;

    uint256 public mode; // 0 --> supply/borrow AAVE, supply Compound, 1 --> supply/borrow Compound, supply AAVE

    constructor(
        address _asset,
        string memory _name,
        address _borrowAsset,
        address _aavePoolDataProvider,
        address _comet,
        address _cometRewards
    ) BaseTokenizedStrategy(_asset, _name) {
        IPoolAddressesProvider aavePoolDataProvider = IPoolAddressesProvider(
            _aavePoolDataProvider
        );
        aaveLendingPool = IPool(aavePoolDataProvider.getPool());
        require(address(aaveLendingPool) != address(0), "!aaveLendingPool");
        aavePriceOracle = IPriceOracleGetter(
            aavePoolDataProvider.getPriceOracle()
        );
        require(address(aavePriceOracle) != address(0), "!aavePriceOracle");

        // Set the aToken based on the asset we are using.
        DataTypesV3.ReserveData memory supplyConfig = aaveLendingPool
            .getReserveData(_asset);
        aToken = IAToken(supplyConfig.aTokenAddress);

        DataTypesV3.ReserveData memory borrowConfig = aaveLendingPool
            .getReserveData(_borrowAsset);
        borrowAToken = IAToken(borrowConfig.aTokenAddress);
        borrowInterestRate = IReserveInterestRateStrategy(
            borrowConfig.interestRateStrategyAddress
        );
        supplyInterestRate = IReserveInterestRateStrategy(
            borrowConfig.interestRateStrategyAddress
        );

        require(address(aToken) != address(0), "!aToken");
        require(address(borrowAToken) != address(0), "!borrowAToken");
        require(
            address(borrowInterestRate) != address(0),
            "!borrowInterestRate"
        );

        aaveProtocolDataProvider = IProtocolDataProvider(
            aavePoolDataProvider.getPoolDataProvider()
        );
        require(
            address(aaveProtocolDataProvider.ADDRESSES_PROVIDER()) ==
                _aavePoolDataProvider,
            "!_aavePoolDataProvider"
        );

        // compound check
        comet = IComet(_comet);
        require(comet.baseToken() == _borrowAsset, "!baseToken");
        ERC20(_borrowAsset).safeApprove(_comet, type(uint256).max);
        cometBaseMantissa = comet.baseScale();
        cometBaseIndexScale = comet.trackingIndexScale(); // @todo verify trackingIndexScale is used instead of baseIndexScale
        require(cometBaseMantissa > 0, "!cometBaseMantissa");
        require(cometBaseIndexScale > 0, "!cometBaseIndexScale");

        cometRewards = ICometRewards(_cometRewards);
        address compToken = cometRewards.rewardConfig(_comet).token;
        require(compToken != address(0), "!compToken");

        borrowAsset = _borrowAsset;
        ltvTarget = 50_00; // 50%

        // Make approve the lending pool for cheaper deposits.
        ERC20(_asset).safeApprove(address(aaveLendingPool), type(uint256).max);
        ERC20(_borrowAsset).safeApprove(
            address(aaveLendingPool),
            type(uint256).max
        );

        minAmountToSell = 1e17; // COMP ~ $57
        base = 0x7ceB23fD6bC0adD59E62ac25578270cFf1b9f619; // WETH
        router = 0xE592427A0AEce92De3Edee1F18E0157C05861564; // UNI V3 Router
    }

    /**
     * @notice Set the uni fees for swaps.
     * @dev External function available to management to set
     * the fees used in the `UniswapV3Swapper.
     *
     * Any incentived tokens will need a fee to be set for each
     * reward token that it wishes to swap on reports.
     *
     * @param _token0 The first token of the pair.
     * @param _token1 The second token of the pair.
     * @param _fee The fee to be used for the pair.
     */
    function setUniFees(
        address _token0,
        address _token1,
        uint24 _fee
    ) external onlyManagement {
        _setUniFees(_token0, _token1, _fee);
    }

    /**
     * @notice Set the min amount to sell.
     * @dev External function available to management to set
     * the `minAmountToSell` variable in the `UniswapV3Swapper`.
     *
     * @param _minAmountToSell The min amount of tokens to sell.
     */
    function setMinAmountToSell(
        uint256 _minAmountToSell
    ) external onlyManagement {
        minAmountToSell = _minAmountToSell;
    }

    /**
     * @notice Set the ltv target.
     * @dev External function available to management to set
     * the `ltvTarget` variable.
     *
     * @param _ltvTarget The ltv target. Max value must be lower than
     * the max value for asset config in aave.
     */
    function setLtvTarget(uint256 _ltvTarget) external onlyManagement {
        // @todo verfiy it's below defined max collateral target in aave
        DataTypesV3.ReserveConfigurationMap memory data = aaveLendingPool
            .getConfiguration(asset);
        // from aave library: https://github.com/aave/aave-v3-core/blob/27a6d5c83560694210849d4abf09a09dec8da388/contracts/protocol/libraries/configuration/ReserveConfiguration.sol#L85
        uint256 maxLtv = data.data & ~LTV_MASK;
        require(_ltvTarget < maxLtv, "!ltvTarget");
        ltvTarget = _ltvTarget;
    }

    /*//////////////////////////////////////////////////////////////
                NEEDED TO BE OVERRIDEN BY STRATEGIST
    //////////////////////////////////////////////////////////////*/

    /**
     * @dev Should deploy up to '_amount' of 'asset' in the yield source.
     *
     * This function is called at the end of a {deposit} or {mint}
     * call. Meaning that unless a whitelist is implemented it will
     * be entirely permsionless and thus can be sandwhiched or otherwise
     * manipulated.
     *
     * @param _amount The amount of 'asset' that the strategy should attemppt
     * to deposit in the yield source.
     */
    function _deployFunds(uint256 _amount) internal override {
        // Supply aave, borrow USDC aave, supply USDC Compound
        if (mode == 0) {
            // supply regardless, we always supply
            // borrow or repay if needed
            _aaveSupply(_amount);

            // @SPALEN is this in USD terms with 18 decimals ? I am assuming it is
            (uint256 supply, uint256 borrow) = _aaveSupplyBorrowBalances();

            // current ltv, including our supply
            uint256 currentLTV = _getLTV(supply, borrow);

            // desired borrows given target ltv
            uint256 desiredBorrows = _getBorrowFromSupply(supply, ltvTarget);

            // we need to deleverage, a.k.a repay
            if (currentLTV > upperLtv) {
                // withdraw up to desired so we can repay
                uint256 toWithdraw = borrow - desiredBorrows;

                // NOTE: DECIMAL ISSUES!
                // I wanted to keep all the accounting in 18 decimals with USD nominated
                // when we actually do supply-borrow-repay we use the original denominations
                // NOTE: fuck everything that doesnt have 18 decimals

                // withdraw from compound
                _compWithdraw(toWithdraw, borrowAsset); // Decimal problem

                // repay aave
                _aaveRepay(toWithdraw); // Decimal problem
            }

            // we need to leverage, a.k.a borrow
            if (currentLTV < lowerLtv) {
                // borrow up to desired so we can leverage
                uint256 toBorrow = desiredBorrows - borrow;

                // borrow aave
                _aaveBorrow(toBorrow); // Decimal problem

                // supply compound
                _compSupply(toBorrow, borrowAsset); // Decimal problem
            }
        }
        // Supply compound, borrow USDC compound, supply USDC aave
        else {
            // supply always
            _compSupply(_amount, asset);

            uint256 supply = _compCollateralBalance(asset);
            uint256 borrow = _compBorrowedFunds();

            // current ltv, including our supply
            uint256 currentLTV = _getLTV(supply, borrow);

            // desired borrows given target ltv
            uint256 desiredBorrows = _getBorrowFromSupply(supply, ltvTarget);

            // we need to deleverage, a.k.a repay
            if (currentLTV > upperLtv) {
                // withdraw up to desired so we can repay
                uint256 toWithdraw = borrow - desiredBorrows;

                // withdraw from aave
                _aaveWithdraw(toWithdraw);

                // repay comp
                _compSupply(toWithdraw, borrowAsset);
            }

            // we need to leverage, a.k.a borrow
            if (currentLTV < lowerLtv) {
                // borrow up to desired so we can leverage
                uint256 toBorrow = desiredBorrows - borrow;

                // borrow compound
                _compWithdraw(toBorrow, borrowAsset);

                // supply aave
                _aaveSupply(toBorrow);
            }
        }
    }

    function _getSupplyFromBorrow(
        uint256 borrow,
        uint256 targetLTV
    ) internal pure returns (uint256) {
        // borrow / supply = ltv

        // borrow / ltv = supply
        return (borrow * MAX_BPS) / targetLTV;
    }

    function _getBorrowFromSupply(
        uint256 supply,
        uint256 targetLTV
    ) internal pure returns (uint256) {
        // borrow / supply = ltv

        // supply * ltv = borrow
        return (supply * targetLTV) / MAX_BPS;
    }

    function _getLTV(
        uint256 supply,
        uint256 borrow
    ) internal pure returns (uint256) {
        return (borrow * MAX_BPS) / supply;
    }

    function _getLTVFromSupplyBorrow(
        uint256 supply,
        uint256 borrow
    ) internal pure returns (uint) {
        return (borrow * MAX_BPS) / supply;
    }

    /**
     * @dev Will attempt to free the '_amount' of 'asset'.
     *
     * The amount of 'asset' that is already loose has already
     * been accounted for.
     *
     * This function is called during {withdraw} and {redeem} calls.
     * Meaning that unless a whitelist is implemented it will be
     * entirely permsionless and thus can be sandwhiched or otherwise
     * manipulated.
     *
     * Should not rely on asset.balanceOf(address(this)) calls other than
     * for diff accounting puroposes.
     *
     * Any difference between `_amount` and what is actually freed will be
     * counted as a loss and passed on to the withdrawer. This means
     * care should be taken in times of illiquidity. It may be better to revert
     * if withdraws are simply illiquid so not to realize incorrect losses.
     *
     * @param _amount, The amount of 'asset' to be freed.
     */
    function _freeFunds(uint256 _amount) internal override {
        // scale down amount to max available
        _amount = Math.min(aToken.balanceOf(address(this)), _amount);

        // borrowing is the same for ltv as withdrawing
        uint256 newLtv = _aaveNewLtvBorrow(_amount);
        if (newLtv > ltvTarget) {
            _flowAaveCompRepay(_amount);
        }

        uint256 withdrawn = aaveLendingPool.withdraw(
            asset,
            _amount,
            address(this)
        );
        // verify we didn't lose funds in aave
        require(withdrawn >= _amount, "!freeFunds");
    }

    /**
     * @dev Internal function to harvest all rewards, redeploy any idle
     * funds and return an accurate accounting of all funds currently
     * held by the Strategy.
     *
     * This should do any needed harvesting, rewards selling, accrual,
     * redepositing etc. to get the most accurate view of current assets.
     *
     * NOTE: All applicable assets including loose assets should be
     * accounted for in this function.
     *
     * Care should be taken when relying on oracles or swap values rather
     * than actual amounts as all Strategy profit/loss accounting will
     * be done based on this returned value.
     *
     * This can still be called post a shutdown, a strategist can check
     * `TokenizedStrategy.isShutdown()` to decide if funds should be
     * redeployed or simply realize any profits/losses.
     *
     * @return _totalAssets A trusted and accurate account for the total
     * amount of 'asset' the strategy currently holds including idle funds.
     */
    function _harvestAndReport()
        internal
        override
        returns (uint256 _totalAssets)
    {
        if (!TokenizedStrategy.isShutdown()) {
            // Claim and sell any rewards to `asset`.
            // _claimAndSellRewards();

            // deposit any loose funds
            uint256 looseAsset = ERC20(asset).balanceOf(address(this));
            if (looseAsset > 0) {
                aaveLendingPool.supply(
                    asset,
                    looseAsset,
                    address(this),
                    REF_CODE
                );
                looseAsset = (looseAsset * ltvTarget) / MAX_BPS;
                if (_aaveNewLtvBorrow(looseAsset) < ltvTarget) {
                    _flowAaveBorrowCompSupply(looseAsset);
                }
            }
        }

<<<<<<< HEAD
        // _totalAssets = _aaveFunds() + _compFunds();
=======
        _totalAssets = aaveFunds() + compFunds();
>>>>>>> e44b046f
    }

    // @todo implement
    // function _claimAndSellRewards() internal {
    //claim all rewards
    // _swapFrom(token, asset, balance, 0);
    // }

    /*//////////////////////////////////////////////////////////////
                    OPTIONAL TO OVERRIDE BY STRATEGIST
    //////////////////////////////////////////////////////////////*/

    /**
     * @dev Optional function for strategist to override that can
     *  be called in between reports.
     *
     * If '_tend' is used tendTrigger() will also need to be overridden.
     *
     * This call can only be called by a persionned role so may be
     * through protected relays.
     *
     * This can be used to harvest and compound rewards, deposit idle funds,
     * perform needed poisition maintence or anything else that doesn't need
     * a full report for.
     *
     *   EX: A strategy that can not deposit funds without getting
     *       sandwhiched can use the tend when a certain threshold
     *       of idle to totalAssets has been reached.
     *
     * The TokenizedStrategy contract will do all needed debt and idle updates
     * after this has finished and will have no effect on PPS of the strategy
     * till report() is called.
     *
     * @param _totalIdle The current amount of idle funds that are available to deploy.
     *
     */
    function _tend(uint256 _totalIdle) internal override {
        // tend is used for repaying debt
        // check if the idle amount is not enoguh for repay
        if (_aaveNewLtvSupply(_totalIdle) > ltvTarget) {
            // use _totalIdle instead of debt
            (, uint256 debt, , , , ) = aaveLendingPool.getUserAccountData(
                address(this)
            );
            // set new value to max possible
            debt = debt / 2;
            for (uint256 i; i < 4; ++i) {
                if (_aaveNewLtvSupply(_totalIdle) < ltvTarget) {
                    // we found value to repay
                    break;
                }
                // if we didn't find value to repay, set to half
                debt = debt / 2;
            }
            _totalIdle = debt;
        }
        // repay debt
        _flowAaveCompRepay(_totalIdle);
    }

    /**
     * @notice Returns wether or not tend() should be called by a keeper.
     * @dev Optional trigger to override if tend() will be used by the strategy.
     * This must be implemented if the strategy hopes to invoke _tend().
     *
     * @return . Should return true if tend() should be called by keeper or false if not.
     *
     */
    function tendTrigger() public view override returns (bool) {
        // tend is used for repaying debt
        (uint256 collateral, uint256 debt, , , , ) = aaveLendingPool
            .getUserAccountData(address(this));
        if (collateral > 0 && debt > 0) {
            uint256 ltv = (debt * MAX_BPS) / collateral;
            if (ltv > ltvTarget) {
                return true;
            }
        }
    }

    /**
     * @notice Gets the max amount of `asset` that can be withdrawn.
     * @dev Defaults to an unlimited amount for any address. But can
     * be overriden by strategists.
     *
     * This function will be called before any withdraw or redeem to enforce
     * any limits desired by the strategist. This can be used for illiquid
     * or sandwhichable strategies. It should never be lower than `totalIdle`.
     *
     *   EX:
     *       return TokenIzedStrategy.totalIdle();
     *
     * This does not need to take into account the `_owner`'s share balance
     * or conversion rates from shares to assets.
     *
     * @param . The address that is withdrawing from the strategy.
     * @return . The avialable amount that can be withdrawn in terms of `asset`
     */
    function availableWithdrawLimit(
        address /*_owner*/
    ) public view override returns (uint256) {
        return
            TokenizedStrategy.totalIdle() +
            ERC20(asset).balanceOf(address(aToken));
    }

    /**
     * @dev Optional function for a strategist to override that will
     * allow management to manually withdraw deployed funds from the
     * yield source if a strategy is shutdown.
     *
     * This should attempt to free `_amount`, noting that `_amount` may
     * be more than is currently deployed.
     *
     * NOTE: This will not realize any profits or losses. A seperate
     * {report} will be needed in order to record any profit/loss. If
     * a report may need to be called after a shutdown it is important
     * to check if the strategy is shutdown during {_harvestAndReport}
     * so that it does not simply re-deploy all funds that had been freed.
     *
     * EX:
     *   if(freeAsset > 0 && !TokenizedStrategy.isShutdown()) {
     *       depositFunds...
     *    }
     *
     * @param _amount The amount of asset to attempt to free.
     */
    // function _emergencyWithdraw(uint256 _amount) internal override {
    // 	_compWithdraw(type(uint256).max);
    // 	_aaveRepay(type(uint256).max);

    // 	uint256 aaveMax = Math.min(
    // 		ERC20(asset).balanceOf(address(aToken)),
    // 		aToken.balanceOf(address(this))
    // 	);

    // 	// withdraw as much as possible from aave
    // 	// slither-disable-next-line unused-return
    // 	aaveLendingPool.withdraw(asset, Math.min(_amount, aaveMax), address(this));
    // }

    // --- AAVE HELPERS --- //

    /// @dev repay debt to aave in borrowAsset must be reaculated
    /// @param _amount amount to repay in borrowAsset
    function _aaveRepay(uint256 _amount) private {
        (, uint256 debt, , , , ) = aaveLendingPool.getUserAccountData(
            address(this)
        );
        // aave reverts if you try to repay 0 debt
        if (debt > 0) {
            // @todo IMPORTANT: fix the problem with paying for borrowing rate
            aaveLendingPool.repay(
                borrowAsset,
                _amount,
                RATE_MODE,
                address(this)
            );
        }
    }

    function _aaveSupply(uint256 amount) private {
        aaveLendingPool.supply(asset, amount, address(this), REF_CODE);
    }

    function _aaveWithdraw(uint256 amount) private {
        aaveLendingPool.withdraw(asset, amount, address(this));
    }

    function _aaveBorrow(uint256 amount) private {
        aaveLendingPool.borrow(
            borrowAsset,
            amount,
            RATE_MODE,
            REF_CODE,
            address(this)
        );
    }

    /// @dev calcualte interest rates for borrowAsset for supplied/removed amount
    /// @param _amount amount in borrowAsset
    /// @return supplyRate supply rate
    /// @return borrowRate borrow rate
    // @note can use uint and bool for add/remove
    function aaveRates(
        int256 _amount
    ) public view returns (uint256 supplyRate, uint256 borrowRate) {
        (
            uint256 unbacked,
            ,
            ,
            uint256 totalStableDebt,
            uint256 totalVariableDebt,
            ,
            ,
            ,
            uint256 averageStableBorrowRate,
            ,
            ,

        ) = aaveProtocolDataProvider.getReserveData(borrowAsset);

        (, , , , uint256 reserveFactor, , , , , ) = aaveProtocolDataProvider
            .getReserveConfigurationData(borrowAsset);

        uint256 liquidityAdded;
        uint256 liquidityTaken;
        if (_amount > 0) {
            liquidityAdded = uint256(_amount);
        } else {
            liquidityTaken = uint256(-_amount);
        }

        DataTypesV3.CalculateInterestRatesParams memory params = DataTypesV3
            .CalculateInterestRatesParams(
                unbacked,
                liquidityAdded,
                liquidityTaken,
                totalStableDebt,
                totalVariableDebt,
                averageStableBorrowRate,
                reserveFactor,
                borrowAsset,
                address(borrowAToken)
            );
        (supplyRate, , borrowRate) = supplyInterestRate.calculateInterestRates(
            params
        );
        supplyRate = supplyRate / WAD_RAY_RATIO;
        borrowRate = borrowRate / WAD_RAY_RATIO;
    }

    /// @dev calculate new ltv after supplying
    /// @param _amount amount in asset
    /// @return new ltv after supplying _amount
    function _aaveNewLtvSupply(
        uint256 _amount
    ) internal view returns (uint256) {
        (uint256 collateral, uint256 debt, , , , ) = aaveLendingPool
            .getUserAccountData(address(this));
        uint256 price = aavePriceOracle.getAssetPrice(asset);
        collateral += _amount * price;
        return (debt * MAX_BPS) / collateral;
    }

    /// @dev calculate new ltv after borrowing
    /// @param _amount amount in asset
    /// @return ltv after borrowing _amount
    function _aaveNewLtvBorrow(
        uint256 _amount
    ) internal view returns (uint256) {
        (uint256 collateral, uint256 debt, , , , ) = aaveLendingPool
            .getUserAccountData(address(this));
        // cannot borrow without collateral
        if (collateral == 0) {
            return MAX_BPS;
        }
        uint256 price = aavePriceOracle.getAssetPrice(asset);
        debt += _amount * price;
        return (debt * MAX_BPS) / collateral;
    }

    /// @dev Get current possition in aave, collateral - debt in asset value
    /// @return funds in asset value
    function aaveFunds() public view returns (uint256) {
        (uint256 collateral, uint256 debt, , , , ) = aaveLendingPool
            .getUserAccountData(address(this));
        uint256 price = aavePriceOracle.getAssetPrice(asset);
        return
            ((collateral - debt) * 10 ** TokenizedStrategy.decimals()) / price;
    }

    function _aaveSupplyBorrowBalances()
        internal
        view
        returns (uint256 supply, uint256 borrow)
    {
        (supply, borrow, , , , ) = aaveLendingPool.getUserAccountData(
            address(this)
        );
    }

    // --- COMPOUND HELPERS --- //

    /// @dev supply borrowAsset to compound
    /// @param _amount amount to supply in borrowAsset
    function _compSupply(uint256 _amount, address token) internal {
        if (!comet.isSupplyPaused()) {
            comet.supply(token, _amount);
        }
    }

    /// @dev withdraw borrowAsset from compound
    /// @param _amount amount to withdraw in borrowAsset
    function _compWithdraw(
        uint256 _amount,
        address token
    ) internal returns (uint256) {
        _amount = Math.min(_amount, comet.balanceOf(address(this)));
        comet.withdraw(token, _amount);
        return _amount;
    }

<<<<<<< HEAD
    /// @dev USDC supplied to compound
    /// @return funds in asset value (USD)
    function _compSuppliedFunds() internal view returns (uint256) {
        uint256 suppliedBalance = comet.balanceOf(address(this)); // 6 decimals, in terms of usdc
        uint256 usdcPrice = _compCompoundPrice(asset); // 8 decimals
        return suppliedBalance * usdcPrice * 1e4; // 18 decimals
    }

    /// @dev USDC borrowed from compound
    /// @return funds in asset value (USD)
    function _compBorrowedFunds() internal view returns (uint256) {
        uint256 borrowedBalance = comet.borrowBalanceOf(address(this)); // 6 decimals, in terms of usdc
        uint256 usdcPrice = _compCompoundPrice(asset); // 8 decimals
        return borrowedBalance * usdcPrice * 1e4; // 18 decimals
    }

    /// @dev Collateral supplied tp compound
    /// @return funds in asset value (USD)
    function _compCollateralBalance(
        address collateral
    ) internal view returns (uint256) {
        IComet.UserCollateral memory c = comet.userCollateral(
            address(this),
            collateral
        ); // collateral decimals
        uint256 collateralPrice = _compCompoundPrice(collateral); // 8 decimals

        uint256 collatDecimals = IERC20Metadata(collateral).decimals();
        if (collatDecimals < 10) {
            return collateralPrice * c.balance * 10 ** (18 - collatDecimals); // 18 decimals
        }

        return
            (collateralPrice * c.balance) / (10 ** ((8 + collatDecimals) - 18)); // 18 decimals
=======
    /// @dev asset supplied to compound
    /// @return funds in asset value
    function compFunds() public returns (uint256) {
        uint256 borrowBalance = comet.balanceOf(address(this));
        return _convertBorrowToAsset(borrowBalance);
>>>>>>> e44b046f
    }

    /// @dev caluclate supply rate for borrowAsset for given amount
    /// @param _amount amount in borrowAsset to supply to compound
    /// @return supply rate in WAD
<<<<<<< HEAD
    function _compSupplyRate(int256 _amount) internal view returns (uint256) {
=======
    function compSupplyRate(int256 _amount) public returns (uint256) {
>>>>>>> e44b046f
        uint256 borrows = comet.totalBorrow();
        uint256 supply = comet.totalSupply();
        uint256 utiliaztion = (borrows * WAD) /
            uint256(int256(supply) + _amount);
        uint256 supplyRate = comet.getSupplyRate(utiliaztion) *
            SECONDS_PER_YEAR;

        return supplyRate + _compRewardForSupplyBase(_amount);
    }

    /// @dev caluclate borrow rate for borrowAsset for given amount
    /// @param _amount amount in borrowAsset to borrow from compound
    /// @return borrow rate in WAD
<<<<<<< HEAD
    function _compBorrowRate(int256 _amount) internal view returns (uint256) {
=======
    function compBorrowRate(int256 _amount) public returns (uint256) {
>>>>>>> e44b046f
        uint256 borrows = comet.totalBorrow();
        uint256 supply = comet.totalSupply();
        uint256 utiliaztion = (uint256(int256(borrows) + _amount) * WAD) /
            supply;
        uint256 borrowRate = comet.getBorrowRate(utiliaztion) *
            SECONDS_PER_YEAR;

        return borrowRate + _compRewardForBorrowBase(_amount);
    }

    function _compRewardForSupplyBase(
        int256 _amount
    ) internal view returns (uint256) {
        uint256 rewardToSuppliersPerDay = (comet.baseTrackingSupplySpeed() *
            SECONDS_PER_DAY *
            cometBaseIndexScale) / cometBaseMantissa;
        if (rewardToSuppliersPerDay == 0) return 0;

        uint256 rewardTokenPriceInUsd = _compPrice(COMP_PRICE_FEED);
        uint256 assetPriceInUsd = _compPrice(comet.baseTokenPriceFeed());
        uint256 assetTotalSupply = uint256(
            int256(comet.totalSupply()) + _amount
        );
        return
            ((rewardTokenPriceInUsd * rewardToSuppliersPerDay) /
                (assetTotalSupply * assetPriceInUsd)) * DAYS_PER_YEAR;
    }

    function _compRewardForBorrowBase(
        int256 _amoount
    ) internal view returns (uint256) {
        uint256 rewardToBowwersPerDay = (comet.baseTrackingBorrowSpeed() *
            SECONDS_PER_DAY *
            cometBaseIndexScale) / cometBaseMantissa;
        if (rewardToBowwersPerDay == 0) return 0;

        uint256 rewardTokenPriceInUsd = _compPrice(COMP_PRICE_FEED);
        uint256 assetPriceInUsd = _compPrice(comet.baseTokenPriceFeed());
        uint256 assetTotalBorrow = uint256(
            int256(comet.totalBorrow()) + _amoount
        );
        return
            ((rewardTokenPriceInUsd * rewardToBowwersPerDay) /
                (assetTotalBorrow * assetPriceInUsd)) * DAYS_PER_YEAR;
    }

    /// @dev get price of asset from compound
    /// @param singleAssetPriceFeed price feed address for wanted asset
    /// @return price of asset in USD
    function _compPrice(
        address singleAssetPriceFeed
    ) internal view returns (uint256) {
        return comet.getPrice(singleAssetPriceFeed);
    }

    // --- FLOW HELPERS --- //
    // AaveComp means supply to aave, borrow from aave, supply to compound
    // CompAave means supply to compound, borrow from compound, supply to aave

    /// @dev borrow borrowAsset from aave and supply it to compound
    /// @param _amount amount to borrow in asset value
    function _flowAaveBorrowCompSupply(uint256 _amount) internal {
        // _amount = _convertAssetToBorrow(_amount);
        // aaveLendingPool.borrow(
        // 	borrowAsset,
        // 	_amount,
        // 	RATE_MODE,
        // 	REF_CODE,
        // 	address(this)
        // );
        // _compSupply(_amount);
    }

    /// @dev withdraw borrowAsset from compound and repay it to aave
    /// @param _amount amount to withdraw in asset value
    function _flowAaveCompRepay(uint256 _amount) internal returns (uint256) {
        // _amount = _convertAssetToBorrow(_amount);
        // _amount = _compWithdraw(_amount);
        // _aaveRepay(_amount);
        // return _amount;
    }

    /// @dev convert borrowAsset to asset, use aave oracle to get price
    /// both comp and aave use chainlink oracle as main oracle
    /// @param _amount amount of borrowAsset to convert to asset
    function _convertBorrowToAsset(
        uint256 _amount
    ) internal view returns (uint256) {
        uint256 assetPrice = aavePriceOracle.getAssetPrice(asset);
        uint256 borrowPrice = aavePriceOracle.getAssetPrice(borrowAsset);
        // @todo defined flow for 0, maybe revert?
        // wbtc = 8 decimasl / usdc = 6 decimals -> * 1e2 to get the same amount
        return (_amount * borrowPrice * 10 ** 2) / assetPrice;
    }

    /// @dev convert asset to borrowAsset, use aave oracle to get price
    /// both comp and aave use chainlink oracle as main oracle
    /// @param _amount amount of asset to convert to borrowAsset
    function _convertAssetToBorrow(
        uint256 _amount
    ) internal view returns (uint256) {
        uint256 assetPrice = aavePriceOracle.getAssetPrice(asset);
        uint256 borrowPrice = aavePriceOracle.getAssetPrice(borrowAsset);
        // @todo extract decimals for borrowAsset,
        // wbtc = 8 decimasl / usdc = 6 decimals -> / 1e2 to get the same amount
        return (_amount * assetPrice) / borrowPrice / 10 ** 2;
    }
}<|MERGE_RESOLUTION|>--- conflicted
+++ resolved
@@ -315,13 +315,6 @@
         return (borrow * MAX_BPS) / supply;
     }
 
-    function _getLTVFromSupplyBorrow(
-        uint256 supply,
-        uint256 borrow
-    ) internal pure returns (uint) {
-        return (borrow * MAX_BPS) / supply;
-    }
-
     /**
      * @dev Will attempt to free the '_amount' of 'asset'.
      *
@@ -409,11 +402,8 @@
             }
         }
 
-<<<<<<< HEAD
-        // _totalAssets = _aaveFunds() + _compFunds();
-=======
+        // @todo check this logic
         _totalAssets = aaveFunds() + compFunds();
->>>>>>> e44b046f
     }
 
     // @todo implement
@@ -541,19 +531,20 @@
      *
      * @param _amount The amount of asset to attempt to free.
      */
-    // function _emergencyWithdraw(uint256 _amount) internal override {
-    // 	_compWithdraw(type(uint256).max);
-    // 	_aaveRepay(type(uint256).max);
-
-    // 	uint256 aaveMax = Math.min(
-    // 		ERC20(asset).balanceOf(address(aToken)),
-    // 		aToken.balanceOf(address(this))
-    // 	);
-
-    // 	// withdraw as much as possible from aave
-    // 	// slither-disable-next-line unused-return
-    // 	aaveLendingPool.withdraw(asset, Math.min(_amount, aaveMax), address(this));
-    // }
+    function _emergencyWithdraw(uint256 _amount) internal override {
+        // @todo add modes
+    	_compWithdraw(type(uint256).max, borrowAsset);
+    	_aaveRepay(type(uint256).max);
+
+    	uint256 aaveMax = Math.min(
+    		ERC20(asset).balanceOf(address(aToken)),
+    		aToken.balanceOf(address(this))
+    	);
+
+    	// withdraw as much as possible from aave
+    	// slither-disable-next-line unused-return
+    	aaveLendingPool.withdraw(asset, Math.min(_amount, aaveMax), address(this));
+    }
 
     // --- AAVE HELPERS --- //
 
@@ -717,12 +708,11 @@
         return _amount;
     }
 
-<<<<<<< HEAD
     /// @dev USDC supplied to compound
     /// @return funds in asset value (USD)
     function _compSuppliedFunds() internal view returns (uint256) {
         uint256 suppliedBalance = comet.balanceOf(address(this)); // 6 decimals, in terms of usdc
-        uint256 usdcPrice = _compCompoundPrice(asset); // 8 decimals
+        uint256 usdcPrice = _compPrice(borrowAsset); // 8 decimals
         return suppliedBalance * usdcPrice * 1e4; // 18 decimals
     }
 
@@ -730,7 +720,7 @@
     /// @return funds in asset value (USD)
     function _compBorrowedFunds() internal view returns (uint256) {
         uint256 borrowedBalance = comet.borrowBalanceOf(address(this)); // 6 decimals, in terms of usdc
-        uint256 usdcPrice = _compCompoundPrice(asset); // 8 decimals
+        uint256 usdcPrice = _compPrice(borrowAsset); // 8 decimals
         return borrowedBalance * usdcPrice * 1e4; // 18 decimals
     }
 
@@ -743,7 +733,7 @@
             address(this),
             collateral
         ); // collateral decimals
-        uint256 collateralPrice = _compCompoundPrice(collateral); // 8 decimals
+        uint256 collateralPrice = _compPrice(collateral); // 8 decimals
 
         uint256 collatDecimals = IERC20Metadata(collateral).decimals();
         if (collatDecimals < 10) {
@@ -752,23 +742,19 @@
 
         return
             (collateralPrice * c.balance) / (10 ** ((8 + collatDecimals) - 18)); // 18 decimals
-=======
+    }
+
     /// @dev asset supplied to compound
     /// @return funds in asset value
-    function compFunds() public returns (uint256) {
+    function compFunds() public view returns (uint256) {
         uint256 borrowBalance = comet.balanceOf(address(this));
         return _convertBorrowToAsset(borrowBalance);
->>>>>>> e44b046f
     }
 
     /// @dev caluclate supply rate for borrowAsset for given amount
     /// @param _amount amount in borrowAsset to supply to compound
     /// @return supply rate in WAD
-<<<<<<< HEAD
-    function _compSupplyRate(int256 _amount) internal view returns (uint256) {
-=======
-    function compSupplyRate(int256 _amount) public returns (uint256) {
->>>>>>> e44b046f
+    function compSupplyRate(int256 _amount) public view returns (uint256) {
         uint256 borrows = comet.totalBorrow();
         uint256 supply = comet.totalSupply();
         uint256 utiliaztion = (borrows * WAD) /
@@ -782,11 +768,7 @@
     /// @dev caluclate borrow rate for borrowAsset for given amount
     /// @param _amount amount in borrowAsset to borrow from compound
     /// @return borrow rate in WAD
-<<<<<<< HEAD
-    function _compBorrowRate(int256 _amount) internal view returns (uint256) {
-=======
-    function compBorrowRate(int256 _amount) public returns (uint256) {
->>>>>>> e44b046f
+    function compBorrowRate(int256 _amount) public view returns (uint256) {
         uint256 borrows = comet.totalBorrow();
         uint256 supply = comet.totalSupply();
         uint256 utiliaztion = (uint256(int256(borrows) + _amount) * WAD) /
